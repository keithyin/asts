--- conflicted
+++ resolved
@@ -1,10 +1,6 @@
 [package]
 name = "asts"
-<<<<<<< HEAD
 version = "0.7.0"
-=======
-version = "0.6.7"
->>>>>>> 46248229
 edition = "2021"
 description = "asts"
 license = "MIT"
@@ -24,17 +20,12 @@
 minimap2="0.1.21"
 num_cpus="1.16"
 crossbeam="0.8"
-<<<<<<< HEAD
 mm2 = "0.20"
 gskits = "0.11"
-=======
-mm2 = "0.15.1"
-gskits = "0.10"
 
 [dev-dependencies]
 criterion = "0.3"
 
 [[bench]]
 name = "benchmark"
-harness = false
->>>>>>> 46248229
+harness = false